--- conflicted
+++ resolved
@@ -31,22 +31,14 @@
 namespace Magnum { namespace Primitives {
 
 Trade::MeshData2D Crosshair2D::wireframe() {
-<<<<<<< HEAD
-    return Trade::MeshData2D(Mesh::Primitive::Lines, {}, {std::vector<Vector2>{
-=======
-    return Trade::MeshData2D(Mesh::Primitive::Lines, std::vector<UnsignedInt>{}, {{
->>>>>>> 2c97326d
+    return Trade::MeshData2D(Mesh::Primitive::Lines, std::vector<UnsignedInt>{}, {std::vector<Vector2>{
         {-1.0f,  0.0f}, {1.0f, 0.0f},
         { 0.0f, -1.0f}, {0.0f, 1.0f}
     }}, std::vector<std::vector<Vector2>>{});
 }
 
 Trade::MeshData3D Crosshair3D::wireframe() {
-<<<<<<< HEAD
-    return Trade::MeshData3D(Mesh::Primitive::Lines, {}, {std::vector<Vector3>{
-=======
-    return Trade::MeshData3D(Mesh::Primitive::Lines, std::vector<UnsignedInt>{}, {{
->>>>>>> 2c97326d
+    return Trade::MeshData3D(Mesh::Primitive::Lines, std::vector<UnsignedInt>{}, {std::vector<Vector3>{
         {-1.0f,  0.0f,  0.0f}, {1.0f, 0.0f, 0.0f},
         { 0.0f, -1.0f,  0.0f}, {0.0f, 1.0f, 0.0f},
         { 0.0f,  0.0f, -1.0f}, {0.0f, 0.0f, 1.0f}
