--- conflicted
+++ resolved
@@ -193,15 +193,6 @@
         /** @brief Copy constructor */
         inline constexpr Matrix4(const RectangularMatrix<4, 4, T>& other): Matrix<4, T>(other) {}
 
-<<<<<<< HEAD
-        /** @copydoc Matrix::ij() */
-        inline Matrix3<T> ij(size_t skipRow, size_t skipCol) const { return Matrix<4, T>::ij(skipRow, skipCol); }
-
-        /** @brief Rotation and scaling part of the matrix */
-        inline Matrix3<T> rotationScaling() const {
-            #ifndef CORRADE_GCC45_COMPATIBILITY /* GCC 4.5 badly optimizes this */
-            return Matrix3<T>::from(
-=======
         /**
          * @brief 3D rotation and scaling part of the matrix
          *
@@ -211,25 +202,19 @@
          */
         inline Matrix<3, T> rotationScaling() const {
             /* Not Matrix3, because it is for affine 2D transformations */
+            #ifndef CORRADE_GCC45_COMPATIBILITY /* GCC 4.5 badly optimizes this */
             return Matrix<3, T>::from(
->>>>>>> 02267d14
                 (*this)[0].xyz(),
                 (*this)[1].xyz(),
                 (*this)[2].xyz());
             #else
-            return Matrix3<T>(
+            return Matrix<3, T>(
                 (*this)(0, 0), (*this)(0, 1), (*this)(0, 2),
                 (*this)(1, 0), (*this)(1, 1), (*this)(1, 2),
                 (*this)(2, 0), (*this)(2, 1), (*this)(2, 2));
             #endif
         }
 
-<<<<<<< HEAD
-        /** @brief Rotation part of the matrix */
-        inline Matrix3<T> rotation() const {
-            return Matrix3<T>::from(
-                #ifndef CORRADE_GCC45_COMPATIBILITY /* GCC 4.5 badly optimizes this */
-=======
         /**
          * @brief 3D rotation part of the matrix
          *
@@ -240,7 +225,7 @@
         inline Matrix<3, T> rotation() const {
             /* Not Matrix3, because it is for affine 2D transformations */
             return Matrix<3, T>::from(
->>>>>>> 02267d14
+                #ifndef CORRADE_GCC45_COMPATIBILITY /* GCC 4.5 badly optimizes this */
                 (*this)[0].xyz().normalized(),
                 (*this)[1].xyz().normalized(),
                 (*this)[2].xyz().normalized());
