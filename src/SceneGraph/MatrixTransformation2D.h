--- conflicted
+++ resolved
@@ -160,11 +160,7 @@
 
     protected:
         /* Allow construction only from Object */
-<<<<<<< HEAD
         explicit MatrixTransformation2D();
-=======
-        explicit MatrixTransformation2D() = default;
->>>>>>> b9a72bd3
 
     private:
         void doResetTransformation() override final { resetTransformation(); }
