--- conflicted
+++ resolved
@@ -822,15 +822,9 @@
         }
         inline void addInterleavedVertexBufferInternal(Buffer*, GLsizei, GLintptr) {}
 
-<<<<<<< HEAD
-        template<GLuint location, class T> inline void addVertexAttribute(typename std::enable_if<std::is_same<typename TypeTraits<T>::AttributeType, GLfloat>::value, Buffer*>::type buffer, const AbstractShaderProgram::Attribute<location, T>& attribute, GLintptr offset, GLsizei stride) {
-            for(GLuint i = 0; i != Implementation::Attribute<T>::vectorCount(); ++i) {
-                attributes.push_back(Attribute{
-=======
         template<UnsignedInt location, class T> inline void addVertexAttribute(typename std::enable_if<std::is_same<typename Implementation::Attribute<T>::Type, Float>::value, Buffer*>::type buffer, const AbstractShaderProgram::Attribute<location, T>& attribute, GLintptr offset, GLsizei stride) {
             for(UnsignedInt i = 0; i != Implementation::Attribute<T>::vectorCount(); ++i)
                 (this->*attributePointerImplementation)(Attribute{
->>>>>>> 8b7c21ce
                     buffer,
                     location+i,
                     static_cast<GLint>(attribute.components()),
@@ -842,13 +836,8 @@
         }
 
         #ifndef MAGNUM_TARGET_GLES2
-<<<<<<< HEAD
-        template<GLuint location, class T> inline void addVertexAttribute(typename std::enable_if<std::is_integral<typename TypeTraits<T>::AttributeType>::value, Buffer*>::type buffer, const AbstractShaderProgram::Attribute<location, T>& attribute, GLintptr offset, GLsizei stride) {
-            integerAttributes.push_back(IntegerAttribute{
-=======
         template<UnsignedInt location, class T> inline void addVertexAttribute(typename std::enable_if<std::is_integral<typename Implementation::Attribute<T>::Type>::value, Buffer*>::type buffer, const AbstractShaderProgram::Attribute<location, T>& attribute, GLintptr offset, GLsizei stride) {
             (this->*attributeIPointerImplementation)(IntegerAttribute{
->>>>>>> 8b7c21ce
                 buffer,
                 location,
                 static_cast<GLint>(attribute.components()),
@@ -859,15 +848,9 @@
         }
 
         #ifndef MAGNUM_TARGET_GLES
-<<<<<<< HEAD
-        template<GLuint location, class T> inline void addVertexAttribute(typename std::enable_if<std::is_same<typename TypeTraits<T>::AttributeType, GLdouble>::value, Buffer*>::type buffer, const AbstractShaderProgram::Attribute<location, T>& attribute, GLintptr offset, GLsizei stride) {
-            for(GLuint i = 0; i != Implementation::Attribute<T>::vectorCount(); ++i) {
-                longAttributes.push_back(LongAttribute{
-=======
         template<UnsignedInt location, class T> inline void addVertexAttribute(typename std::enable_if<std::is_same<typename Implementation::Attribute<T>::Type, Double>::value, Buffer*>::type buffer, const AbstractShaderProgram::Attribute<location, T>& attribute, GLintptr offset, GLsizei stride) {
             for(UnsignedInt i = 0; i != Implementation::Attribute<T>::vectorCount(); ++i)
                 (this->*attributeLPointerImplementation)(LongAttribute{
->>>>>>> 8b7c21ce
                     buffer,
                     location+i,
                     static_cast<GLint>(attribute.components()),
